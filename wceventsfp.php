--- conflicted
+++ resolved
@@ -410,39 +410,28 @@
                     <?php wp_nonce_field('wcefp_weekdays','wcefp_weekdays_nonce'); ?>
                     <div class="wcefp-weekdays-grid">
                     <?php
-                    $days = get_post_meta($post->ID, '_wcefp_weekdays', true); $days = is_array($days)?array_map('intval',$days):[];
-                    $labels = [
-<<<<<<< HEAD
-                        1 => esc_html__('Lunedì','wceventsfp'),
-                        2 => esc_html__('Martedì','wceventsfp'),
-                        3 => esc_html__('Mercoledì','wceventsfp'),
-                        4 => esc_html__('Giovedì','wceventsfp'),
-                        5 => esc_html__('Venerdì','wceventsfp'),
-                        6 => esc_html__('Sabato','wceventsfp'),
-                        0 => esc_html__('Domenica','wceventsfp'),
-=======
-                        1 => __('Lunedì','wceventsfp'),
-                        2 => __('Martedì','wceventsfp'),
-                        3 => __('Mercoledì','wceventsfp'),
-                        4 => __('Giovedì','wceventsfp'),
-                        5 => __('Venerdì','wceventsfp'),
-                        6 => __('Sabato','wceventsfp'),
-                        0 => __('Domenica','wceventsfp'),
->>>>>>> ec672d60
-                    ];
-                    foreach($labels as $val => $label):
-                        printf(
-                            '<label class="wcefp-weekday"><input type="checkbox" name="_wcefp_weekdays[]" value="%d" %s /> %s</label>',
-                            $val,
-                            checked(in_array($val, $days, true), true, false),
-<<<<<<< HEAD
-                            $label
-=======
-                            esc_html($label)
->>>>>>> ec672d60
-                        );
-                    endforeach; ?>
-                    </div>
+$days = get_post_meta($post->ID, '_wcefp_weekdays', true);
+$days = is_array($days) ? array_map('intval', $days) : [];
+
+$labels = [
+    1 => esc_html__('Lunedì', 'wceventsfp'),
+    2 => esc_html__('Martedì', 'wceventsfp'),
+    3 => esc_html__('Mercoledì', 'wceventsfp'),
+    4 => esc_html__('Giovedì', 'wceventsfp'),
+    5 => esc_html__('Venerdì', 'wceventsfp'),
+    6 => esc_html__('Sabato', 'wceventsfp'),
+    0 => esc_html__('Domenica', 'wceventsfp'),
+];
+?>
+<div class="wcefp-weekdays-grid">
+    <?php foreach ($labels as $val => $label): ?>
+        <label class="wcefp-weekday">
+            <input type="checkbox" name="_wcefp_weekdays[]" value="<?php echo esc_attr($val); ?>"
+                <?php checked(in_array($val, $days, true), true); ?> />
+            <?php echo $label; ?>
+        </label>
+    <?php endforeach; ?>
+</div>
                 </p>
                 <p class="form-field">
                     <label for="_wcefp_time_slots"><?php _e('Slot (HH:MM, separati da virgola)','wceventsfp'); ?></label>
